--- conflicted
+++ resolved
@@ -37,32 +37,8 @@
 detailed instructions on how to setup Kubeflow on your Kubernetes cluster.
 Specifically, complete the following sections:
 
-<<<<<<< HEAD
-*    [Deploy
-Kubeflow](https://github.com/kubeflow/kubeflow/blob/master/user_guide.md#deploy-kubeflow)
-    *   The `ks-kubeflow` directory can be used instead of creating a ksonnet
-        app from scratch.
-    *   If you run into
-        [API rate limiting errors](https://github.com/ksonnet/ksonnet/blob/master/docs/troubleshooting.md#github-rate-limiting-errors),
-        ensure you have a `${GITHUB_TOKEN}` environment variable set.
-    *   If you run into
-        [RBAC permissions issues](https://github.com/kubeflow/kubeflow/blob/master/user_guide.md#rbac-clusters)
-        running `ks apply` commands, be sure you have created a `cluster-admin` ClusterRoleBinding for your username.
-*    [Setup a persistent disk](https://www.kubeflow.org/docs/other-guides/advanced/)
-    *   We need a shared persistent disk to store our training data since
-        containers' filesystems are ephemeral and don't have a lot of storage space.
-    *   For this example, provision a `10GB` cluster-wide shared NFS mount with the
-        name `github-issues-data`.
-    *   After the NFS is ready, delete the `tf-hub-0` pod so that it gets recreated and
-        picks up the NFS mount. You can delete it by running `kubectl delete pod
-        tf-hub-0 -n=${NAMESPACE}`
-*    [Bringing up a
-Notebook](https://github.com/kubeflow/kubeflow/blob/master/user_guide.md#bringing-up-a-jupyter-notebook)
-    *   When choosing an image for your cluster in the JupyterHub UI, use the
-        image from this example:
-        [`gcr.io/kubeflow-dev/issue-summarization-notebook-cpu:latest`](https://github.com/kubeflow/examples/blob/master/github_issue_summarization/workflow/Dockerfile).
-=======
-* [Deploy Kubeflow](https://www.kubeflow.org/docs/started/getting-started/)
+
+* [Deploy Kubeflow](https://www.kubeflow.org/docs/other-guides/advanced/)
     * The latest version that was tested with this walkthrough was v0.4.0-rc.2.
     * The [`kfctl`](https://github.com/kubeflow/kubeflow/blob/master/scripts/kfctl.sh)
       CLI tool can be used to install Kubeflow on an existing cluster. Follow
@@ -91,7 +67,7 @@
     * When choosing an image for your cluster in the JupyterHub UI, use the
       image from this example:
       [`gcr.io/kubeflow-dev/issue-summarization-notebook-cpu:latest`](https://github.com/kubeflow/examples/blob/master/github_issue_summarization/workflow/Dockerfile).
->>>>>>> 22715c49
+
 
 After completing that, you should have the following ready:
 
